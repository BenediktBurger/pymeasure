Colin Jermain
Graham Rowlands
Minh-Hai Nguyen
Guen Prawiro-Atmodjo
Tim van Boxtel
Davide Spirito
Marcos Guimaraes
Ghislain Antony Vaillant
Ben Feinstein
Neal Reynolds
Christoph Buchner
Julian Dlugosch
Sylvain Karlen
Joseph Mittelstaedt
Troy Fox
Vikram Sekar
Casper Schippers
Sumatran Tiger
Michael Schneider
Dennis Feng
Stefano Pirotta
Moritz Jung
Richard Schlitz
Manuel Zahn
Mikhaël Myara
Domenic Prete
Mathieu Jeannin
Paul Goulain
John McMaster
Dominik Kriegner
Jonathan Larochelle
Dominic Caron
Mathieu Plante
Michele Sardo
Steven Siegl
Benjamin Klebel-Knobloch
Markus Röleke
Demetra Adrahtas
Dan McDonald
Hud Wahab
Nicola Corna
Robert Eckelmann
Sam Condon
Andreas Maeder
Bastian Leykauf
Matthew Delaney
Marco von Rosenberg
Jack Van Sambeek
JC Arbelbide
Florian Jünger
Benedikt Moneke
Asaf Yagoda
Fabio Garzetti
Daniel Schmeer
Mike Manno
David Sanchez Sanchez
Andres Ruz-Nieto
Carlos Martinez
Scott Candey
Tom Verbeure
Juraj Jašík
Max Herbold
Alexander Wichers
Ashok Bruno
Robert Roos
Sebastien Weber
Sebastian Neusch
Ulrich Sauter
Guus Kuiper
Bernhard Lang
Armindo Pinto
Frank Wu
Heinz-Alexander Fütterer
Per-Olof Svensson
Karl Komierowski
Alec Vercruysse
Matthew Zenaldin
Canyon Clark
Connor Carr
Jannis Kleine-Schönepauck
Douwe den Blanken
Till Zürner
J. A. Wilcox
Nick James Kirkby
Konrad Gralher
David Ziliak
David Sun
Kévin Petit
Félix Thouin
Orion Smedley
Samuel Simpson
Dawid Maślanka
<<<<<<< HEAD
=======
Emmanuel Ferdman
>>>>>>> 1e0717ad
<|MERGE_RESOLUTION|>--- conflicted
+++ resolved
@@ -90,7 +90,5 @@
 Orion Smedley
 Samuel Simpson
 Dawid Maślanka
-<<<<<<< HEAD
-=======
-Emmanuel Ferdman
->>>>>>> 1e0717ad
+Felix Thouin
+Emmanuel Ferdman